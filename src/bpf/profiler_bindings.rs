--- conflicted
+++ resolved
@@ -31,15 +31,6 @@
         }
     }
 
-<<<<<<< HEAD
-    pub fn from_bytes(bytes: &[u8]) -> Self {
-        let p: &Self = Plain::from_bytes(bytes).unwrap();
-        Self {
-            prefix_len: p.prefix_len,
-            pid: u32::from_be(p.pid),
-            data: u64::from_be(p.data),
-        }
-=======
     pub fn from_bytes(bytes: &[u8]) -> Result<Self, plain::Error> {
         let p: &Self = plain::from_bytes(bytes)?;
         Ok(Self {
@@ -47,7 +38,6 @@
             pid: i32::from_be(p.pid),
             data: u64::from_be(p.data),
         })
->>>>>>> 26cf1f4a
     }
 }
 
