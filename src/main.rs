--- conflicted
+++ resolved
@@ -288,7 +288,6 @@
         }
     }));
 
-<<<<<<< HEAD
     let profiler_config = ProfilerConfig {
         // NOTE the difference in this arg name from the actual config name
         libbpf_debug: args.libbpf_logs,
@@ -303,8 +302,7 @@
         mapsize_unwind_tables: args.mapsize_unwind_tables,
         mapsize_rate_limits: args.mapsize_rate_limits,
     };
-    let mut p: Profiler<'_> = Profiler::new(profiler_config);
-=======
+
     let (stop_signal_sender, stop_signal_receive) = bounded(1);
 
     ctrlc::set_handler(move || {
@@ -313,14 +311,7 @@
     })
     .expect("Error setting Ctrl-C handler");
 
-    let mut p: Profiler<'_> = Profiler::new(
-        args.libbpf_logs,
-        args.bpf_logging,
-        args.duration,
-        args.sample_freq,
-        stop_signal_receive,
-    );
->>>>>>> abf0b120
+    let mut p: Profiler<'_> = Profiler::new(profiler_config, stop_signal_receive);
     p.profile_pids(args.pids);
     p.run(collector.clone());
 
