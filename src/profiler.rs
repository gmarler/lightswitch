use libbpf_rs::MapImpl;
use libbpf_rs::OpenObject;
use libbpf_rs::RingBufferBuilder;
use lightswitch_object::ElfLoad;
use parking_lot::RwLock;
use std::collections::hash_map::Entry;
use std::collections::hash_map::OccupiedEntry;
use std::collections::HashMap;
use std::env::temp_dir;
use std::fs;
use std::fs::File;
use std::io::ErrorKind;
use std::iter;
use std::mem::size_of;
use std::mem::ManuallyDrop;
use std::mem::MaybeUninit;
use std::os::fd::{AsFd, AsRawFd};
use std::os::unix::fs::FileExt;
use std::path::{Path, PathBuf};
use std::sync::{Arc, Mutex};
use std::thread;
use std::time::{Duration, Instant};

use anyhow::Result;
use crossbeam_channel::{bounded, select, tick, unbounded, Receiver, Sender};
use itertools::Itertools;
use libbpf_rs::num_possible_cpus;
use libbpf_rs::skel::SkelBuilder;
use libbpf_rs::skel::{OpenSkel, Skel};
use libbpf_rs::MapCore;
use libbpf_rs::MapHandle;
use libbpf_rs::MapType;
use libbpf_rs::{Link, MapFlags, PerfBufferBuilder};
use memmap2::MmapOptions;
use procfs;
use tracing::{debug, error, info, span, warn, Level};

use crate::aggregator::Aggregator;
use crate::bpf::profiler_bindings::*;
use crate::bpf::profiler_skel::{OpenProfilerSkel, ProfilerSkel, ProfilerSkelBuilder};
use crate::bpf::tracers_bindings::*;
use crate::bpf::tracers_skel::OpenTracersSkel;
use crate::bpf::tracers_skel::{TracersSkel, TracersSkelBuilder};
use crate::collector::*;
use crate::debug_info::DebugInfoBackendNull;
use crate::debug_info::DebugInfoManager;
use crate::kernel::get_all_kernel_modules;
use crate::kernel::KERNEL_PID;
use crate::perf_events::setup_perf_event;
use crate::process::{
    DeletionScheduler, ExecutableMapping, ExecutableMappingType, ExecutableMappings,
    ObjectFileInfo, Pid, ProcessInfo, ProcessStatus, ToDelete,
};
use crate::profile::*;
use crate::unwind_info::manager::UnwindInfoManager;
use crate::unwind_info::types::CompactUnwindRow;
use crate::util::executable_path;
use crate::util::page_size;
use crate::util::roundup_page;
use crate::util::Architecture;
use crate::util::{architecture, get_online_cpus, summarize_address_range};
use lightswitch_metadata::metadata_provider::{
    GlobalMetadataProvider, ThreadSafeGlobalMetadataProvider,
};
use lightswitch_metadata::types::TaskKey;
use lightswitch_object::{ExecutableId, ObjectFile, Runtime};

const MAX_UNWIND_INFO_SIZE: usize = 7_000_000;

pub enum TracerEvent {
    ProcessExit(Pid),
    Munmap(Pid, u64),
}

pub struct KnownExecutableInfo {
    unwind_info_len: usize,
    unwind_info_start_address: u64,
    unwind_info_end_address: u64,
    last_used: Instant,
}

pub struct NativeUnwindState {
    known_executables: HashMap<ExecutableId, KnownExecutableInfo>,
    last_executable_eviction: Instant,
    last_process_eviction: Instant,
}

impl NativeUnwindState {
    fn new() -> Self {
        NativeUnwindState {
            known_executables: HashMap::new(),
            last_executable_eviction: Instant::now(),
            last_process_eviction: Instant::now(),
        }
    }

    /// Checks whether the given `executable_id` is loaded in the BPF maps.
    fn is_known(&self, executable_id: ExecutableId) -> bool {
        self.known_executables.contains_key(&executable_id)
    }

    /// Checks if the last eviction happened long ago enough to prevent excessive overhead.
    fn can_evict_executable(&self) -> bool {
        self.last_executable_eviction.elapsed() >= Duration::from_millis(500)
    }

    /// Checks if the last eviction happened long ago enough to prevent excessive overhead.
    fn can_evict_process(&self) -> bool {
        self.last_process_eviction.elapsed() >= Duration::from_millis(500)
    }
}

pub struct Profiler {
    cache_dir: PathBuf,
    // Prevent the links from being removed.
    _links: Vec<Link>,
    native_unwinder_open_object: ManuallyDrop<Box<MaybeUninit<OpenObject>>>,
    native_unwinder: ManuallyDrop<ProfilerSkel<'static>>,
    tracers_open_object: ManuallyDrop<Box<MaybeUninit<OpenObject>>>,
    tracers: ManuallyDrop<TracersSkel<'static>>,
    procs: Arc<RwLock<HashMap<Pid, ProcessInfo>>>,
    object_files: Arc<RwLock<HashMap<ExecutableId, ObjectFileInfo>>>,
    // Channel for new process events.
    new_proc_chan_send: Arc<Sender<Event>>,
    new_proc_chan_receive: Arc<Receiver<Event>>,
    // Channel for tracer events such as munmaps and process exits.
    tracers_chan_send: Arc<Sender<TracerEvent>>,
    tracers_chan_receive: Arc<Receiver<TracerEvent>>,
    /// Profiler stop channel. Used to receive signals from users to stop profiling.
    stop_chan_receive: Receiver<()>,
    pub(crate) native_unwind_state: NativeUnwindState,
    /// Pids excluded from profiling.
    filter_pids: HashMap<Pid, bool>,
    // Profile channel
    profile_send: Arc<Sender<RawAggregatedProfile>>,
    profile_receive: Arc<Receiver<RawAggregatedProfile>>,
    // A vector of raw samples received from bpf in the current profiling session
    raw_samples: Vec<RawSample>,
    // Raw samples channel. Used for receiving raw samples from the ringbuf/perfbuf poll thread
    raw_sample_send: Arc<Sender<RawSample>>,
    raw_sample_receive: Arc<Receiver<RawSample>>,
    /// For how long to profile.
    duration: Duration,
    /// Per-CPU sampling frequency in Hz.
    sample_freq: u64,
    /// Size of the perf buffer.
    perf_buffer_bytes: usize,
    /// For how long to profile until the aggregated in-kernel profiles are read.
    session_duration: Duration,
    /// Whether the profiler itself should be excluded from profiling.
    exclude_self: bool,
    /// Deals with debug information
    debug_info_manager: Box<dyn DebugInfoManager>,
    /// Maximum size of BPF unwind information maps. A higher value will result in
    /// evictions which might reduce the quality of the profiles and in more work
    /// for the profiler.
    max_native_unwind_info_size_mb: i32,
    unwind_info_manager: UnwindInfoManager,
    use_ring_buffers: bool,
    aggregator: Aggregator,
    metadata_provider: ThreadSafeGlobalMetadataProvider,
    // Baseline for calculating raw_sample collection wall clock time
    // as bpf currently only supports getting the offset since system boot.
    walltime_at_system_boot: u64,
    deletion_scheduler: Arc<RwLock<DeletionScheduler>>,
    new_proc_total: u64,
    new_proc_per_session: u64,
    exit_proc_total: u64,
    exit_proc_per_session: u64,
}

pub struct ProfilerConfig {
    pub cache_dir_base: PathBuf,
    pub libbpf_debug: bool,
    pub bpf_logging: bool,
    pub duration: Duration,
    pub sample_freq: u64,
    pub perf_buffer_bytes: usize,
    pub session_duration: Duration,
    pub mapsize_info: bool,
    pub mapsize_rate_limits: u32,
    pub exclude_self: bool,
    pub debug_info_manager: Box<dyn DebugInfoManager>,
    pub max_native_unwind_info_size_mb: i32,
    pub use_ring_buffers: bool,
    pub use_task_pt_regs_helper: bool,
}

impl Default for ProfilerConfig {
    fn default() -> Self {
        Self {
            cache_dir_base: temp_dir(),
            libbpf_debug: false,
            bpf_logging: false,
            duration: Duration::MAX,
            sample_freq: 19,
            perf_buffer_bytes: 512 * 1024,
            session_duration: Duration::from_secs(5),
            mapsize_info: false,
            mapsize_rate_limits: 5000,
            exclude_self: false,
            debug_info_manager: Box::new(DebugInfoBackendNull {}),
            max_native_unwind_info_size_mb: i32::MAX,
            use_ring_buffers: true,
            use_task_pt_regs_helper: true,
        }
    }
}

#[derive(Debug, thiserror::Error, PartialEq, Eq, Hash, Clone)]
pub enum AddProcessError {
    #[error("could not evict process information")]
    Eviction,
    #[error("procfs race")]
    ProcfsRace,
}

impl Default for Profiler {
    fn default() -> Self {
        let (_stop_signal_send, stop_signal_receive) = bounded(1);
        let metadata_provider = Arc::new(Mutex::new(GlobalMetadataProvider::default()));

        Self::new(
            ProfilerConfig::default(),
            stop_signal_receive,
            metadata_provider,
        )
    }
}

impl Drop for Profiler {
    fn drop(&mut self) {
        unsafe { ManuallyDrop::drop(&mut self.native_unwinder) };
        unsafe { ManuallyDrop::drop(&mut self.native_unwinder_open_object) };

        unsafe { ManuallyDrop::drop(&mut self.tracers) };
        unsafe { ManuallyDrop::drop(&mut self.tracers_open_object) };
    }
}

/// Extract the vdso object file loaded in the address space of each process.
fn fetch_vdso_info(
    pid: Pid,
    start_addr: u64,
    end_addr: u64,
    offset: u64,
    cache_dir: &Path,
) -> Result<(PathBuf, ObjectFile)> {
    // Read raw memory
    let file = File::open(format!("/proc/{pid}/mem"))?;
    let size = end_addr - start_addr;
    let mut buf: Vec<u8> = vec![0; size as usize];
    file.read_exact_at(&mut buf, start_addr + offset)?;

    // Write to a temporary place
    let dumped_vdso = cache_dir.join("dumped-vdso");
    fs::write(&dumped_vdso, &buf)?;

    // Pass that to the object parser
    let object = ObjectFile::from_path(&dumped_vdso)?;

    Ok((dumped_vdso, object))
}

enum AddUnwindInformationResult {
    /// The unwind information information and its pages were correctly loaded in BPF maps.
    Success,
    /// The unwind information information and its pages are already loaded in BPF maps.
    AlreadyLoaded,
}

#[derive(Debug, thiserror::Error, PartialEq, Eq)]
enum AddUnwindInformationError {
    #[error("could not evict unwind information")]
    Eviction,
    #[error("unwind information too large for executable: {0} which has {1} unwind rows")]
    TooLarge(String, usize),
    #[error("no unwind information, known naughty executable")]
    NoUnwindInfoKnownNaughty,
    #[error("no unwind information: {0} for executable: {1}")]
    NoUnwindInfo(String, String),
    #[error("unwind information contains no entries")]
    Empty,
    #[error("failed to write to BPF map that stores unwind information: {0}")]
    BpfUnwindInfo(String),
    #[error("failed to write to BPF map that stores pages: {0}")]
    BpfPages(String),
}

impl Profiler {
    pub fn create_unwind_info_maps(open_skel: &mut OpenProfilerSkel) -> MapHandle {
        let opts = libbpf_sys::bpf_map_create_opts {
            sz: size_of::<libbpf_sys::bpf_map_create_opts>() as libbpf_sys::size_t,
            map_flags: libbpf_sys::BPF_F_MMAPABLE | libbpf_sys::BPF_F_INNER_MAP,
            ..Default::default()
        };
        let inner_map_shape =
            MapHandle::create(MapType::Array, Some("inner_map_shape"), 4, 8, 10, &opts)
                .expect("should never fail");

        open_skel
            .open_object_mut()
            .maps_mut()
            .find(|map| map.name().to_string_lossy() == "outer_map")
            .unwrap()
            .set_inner_map_fd(inner_map_shape.as_fd())
            .expect("should never fail");

        inner_map_shape
    }

    fn get_stacks_ringbuf_max_entries(sample_freq: u32) -> u32 {
        // The assumption here is that although the ringbuf is shared
        // by all CPUs, it's not expected to get filled up since
        // 1. At any "single instance", we expect at most n samples to be written
        // to the ringbuf where n is the number of online cpus emitting events.
        // i.e if all the CPUs are busy at that instance. We also account for
        // the case where the sampling frequency is less than num online CPUs.
        // 2. The userspace consumer is pretty lightweight. It simply
        // reads the sample and dispatches it to another thread for processing.

        let num_cpus = get_online_cpus().expect("get online CPUs").len() as u32;
        let num_expected_entries = std::cmp::max(num_cpus, sample_freq);

        let sample_size_bytes = std::mem::size_of::<sample_t>() as u32;
        let max_entries_bytes: u32 = sample_size_bytes * num_expected_entries;

        // max_entries for ringbuf is required to specified in bytes, be a multiple of
        // the page size and a power of two
        roundup_page(max_entries_bytes as usize) as u32
    }

    pub fn setup_profiler_maps(open_skel: &mut OpenProfilerSkel, profiler_config: &ProfilerConfig) {
        open_skel
            .maps
            .rate_limits
            .set_max_entries(profiler_config.mapsize_rate_limits)
            .expect("Unable to set rate_limits map max_entries");
        open_skel
            .maps
            .rodata_data
            .lightswitch_config
            .verbose_logging
            .write(profiler_config.bpf_logging);
        open_skel
            .maps
            .rodata_data
            .lightswitch_config
            .use_ring_buffers
            .write(profiler_config.use_ring_buffers);

        if profiler_config.use_ring_buffers {
            // Set sample collecting ringbuf size based sampling frequency
            let profile_sample_max_entries =
                Self::get_stacks_ringbuf_max_entries(profiler_config.sample_freq as u32);
            open_skel
                .maps
                .stacks_rb
                .set_max_entries(profile_sample_max_entries)
                .expect("failed to set stacks_rb max entries");

            // Even set to zero it will create as many entries as CPUs.
            open_skel
                .maps
                .events
                .set_max_entries(0)
                .expect("set events perf buffer entries to zero as it's unused");

            open_skel
                .maps
                .stacks
                .set_max_entries(0)
                .expect("set stacks perf buffer entries to zero as it's unused");
        } else {
            // Seems like ring buffers need to have size of at least 1...
            // It will use at least a page.
            open_skel
                .maps
                .events_rb
                .set_max_entries(1)
                .expect("set events ring buffer entries to one as it's unused");

            open_skel
                .maps
                .stacks_rb
                .set_max_entries(1)
                .expect("set stacks ring buffer entries to one as it's unused");
        }
    }

    pub fn set_tracers_map_sizes(
        open_skel: &mut OpenTracersSkel,
        profiler_config: &ProfilerConfig,
    ) {
        if profiler_config.use_ring_buffers {
            // Even set to zero it will create as many entries as CPUs.
            open_skel
                .maps
                .tracer_events
                .set_max_entries(0)
                .expect("set perf buffer entries to zero as it's unused");
        } else {
            // Seems like ring buffers need to have size of at least 1...
            // It will use at least a page.
            open_skel
                .maps
                .tracer_events_rb
                .set_max_entries(1)
                .expect("set ring buffer entries to one as it's unused");
        }
    }

    pub fn show_actual_profiler_map_sizes(bpf: &ProfilerSkel) {
        info!("BPF map sizes:");
        info!(
            "rate_limits: {}",
            bpf.maps.rate_limits.info().unwrap().info.max_entries
        );
    }

    pub fn new(
        profiler_config: ProfilerConfig,
        stop_signal_receive: Receiver<()>,
        metadata_provider: ThreadSafeGlobalMetadataProvider,
    ) -> Self {
        debug!(
            "base cache directory {}",
            profiler_config.cache_dir_base.display()
        );
        let cache_dir = profiler_config.cache_dir_base.join("lightswitch");
        if let Err(e) = fs::create_dir(&cache_dir) {
            if e.kind() != ErrorKind::AlreadyExists {
                panic!(
                    "could not create cache dir at {} with: {:?}",
                    cache_dir.display(),
                    e
                );
            }
        }
        let unwind_cache_dir = cache_dir.join("unwind-info").to_path_buf();
        if let Err(e) = fs::create_dir(&unwind_cache_dir) {
            if e.kind() != ErrorKind::AlreadyExists {
                panic!(
                    "could not create cache dir at {} with: {:?}",
                    unwind_cache_dir.display(),
                    e
                );
            }
        }

        let mut native_unwinder_open_object = ManuallyDrop::new(Box::new(MaybeUninit::uninit()));
        let mut tracers_open_object = ManuallyDrop::new(Box::new(MaybeUninit::uninit()));

        let mut skel_builder = ProfilerSkelBuilder::default();
        skel_builder.obj_builder.debug(profiler_config.libbpf_debug);
        let mut open_skel = skel_builder
            .open(&mut native_unwinder_open_object)
            .expect("open skel");

        let _map_handle = Self::create_unwind_info_maps(&mut open_skel);
        Self::setup_profiler_maps(&mut open_skel, &profiler_config);

        let native_unwinder = ManuallyDrop::new(open_skel.load().expect("load skel"));

        // SAFETY: native_unwinder never outlives native_unwinder_open_object
        let native_unwinder = unsafe {
            std::mem::transmute::<ManuallyDrop<ProfilerSkel<'_>>, ManuallyDrop<ProfilerSkel<'static>>>(
                native_unwinder,
            )
        };

        info!("native unwinder BPF program loaded");
        let native_unwinder_maps = &native_unwinder.maps;
        let exec_mappings_fd = native_unwinder_maps.exec_mappings.as_fd();

        // BPF map sizes can be overriden, this is a debugging option to print the actual size once
        // the maps are created and the BPF program is loaded.
        if profiler_config.mapsize_info {
            Self::show_actual_profiler_map_sizes(&native_unwinder);
        }

        let mut tracers_builder = TracersSkelBuilder::default();
        tracers_builder
            .obj_builder
            .debug(profiler_config.libbpf_debug);
        let mut open_tracers = tracers_builder
            .open(&mut tracers_open_object)
            .expect("open skel");
        open_tracers
            .maps
            .exec_mappings
            .reuse_fd(exec_mappings_fd)
            .expect("reuse exec_mappings");
        open_tracers
            .maps
            .rodata_data
            .lightswitch_config
            .verbose_logging
            .write(profiler_config.bpf_logging);
        open_tracers
            .maps
            .rodata_data
            .lightswitch_config
            .use_ring_buffers
            .write(profiler_config.use_ring_buffers);
        Self::set_tracers_map_sizes(&mut open_tracers, &profiler_config);

        let tracers = ManuallyDrop::new(open_tracers.load().expect("load skel"));
        // SAFETY: tracers never outlives tracers_open_object
        let tracers = unsafe {
            std::mem::transmute::<ManuallyDrop<TracersSkel<'_>>, ManuallyDrop<TracersSkel<'static>>>(
                tracers,
            )
        };

        info!("munmap and process exit tracing BPF programs loaded");

        let (sender, receiver) = unbounded();
        let chan_send = Arc::new(sender);
        let chan_receive = Arc::new(receiver);

        let (sender, receiver) = unbounded();
        let tracers_chan_send = Arc::new(sender);
        let tracers_chan_receive = Arc::new(receiver);

        let native_unwind_state = NativeUnwindState::new();

        let (sender, receiver) = unbounded();
        let profile_send = Arc::new(sender);
        let profile_receive = Arc::new(receiver);

        let (sender, receiver) = unbounded();
        let raw_sample_sender = Arc::new(sender);
        let raw_sample_receiver = Arc::new(receiver);

        let walltime_at_system_boot =
            procfs::boot_time().unwrap().timestamp_nanos_opt().unwrap() as u64;

        // Schedule Dead Processes as reap-able after 2 publishing sessions have elapsed
        let deletion_scheduler =
            DeletionScheduler::new(profiler_config.session_duration.checked_mul(2).unwrap());

        Profiler {
            cache_dir,
            _links: Vec::new(),
            native_unwinder_open_object,
            native_unwinder,
            tracers_open_object,
            tracers,
            procs: Arc::new(RwLock::new(HashMap::new())),
            object_files: Arc::new(RwLock::new(HashMap::new())),
            new_proc_chan_send: chan_send,
            new_proc_chan_receive: chan_receive,
            tracers_chan_send,
            tracers_chan_receive,
            stop_chan_receive: stop_signal_receive,
            native_unwind_state,
            filter_pids: HashMap::new(),
            profile_send,
            profile_receive,
            raw_samples: Vec::new(),
            raw_sample_send: raw_sample_sender,
            raw_sample_receive: raw_sample_receiver,
            duration: profiler_config.duration,
            sample_freq: profiler_config.sample_freq,
            perf_buffer_bytes: profiler_config.perf_buffer_bytes,
            session_duration: profiler_config.session_duration,
            exclude_self: profiler_config.exclude_self,
            debug_info_manager: profiler_config.debug_info_manager,
            max_native_unwind_info_size_mb: profiler_config.max_native_unwind_info_size_mb,
            unwind_info_manager: UnwindInfoManager::new(&unwind_cache_dir, None),
            use_ring_buffers: profiler_config.use_ring_buffers,
            aggregator: Aggregator::default(),
            metadata_provider,
            walltime_at_system_boot,
            deletion_scheduler: Arc::new(RwLock::new(deletion_scheduler)),
            new_proc_total: 0,
            new_proc_per_session: 0,
            exit_proc_total: 0,
            exit_proc_per_session: 0,
        }
    }

    pub fn profile_pids(&mut self, pids: Vec<Pid>) {
        for pid in pids {
            self.filter_pids.insert(pid, true);
        }
    }

    pub fn send_profile(&mut self, profile: RawAggregatedProfile) {
        self.profile_send.send(profile).expect("handle send");
    }

    /// Starts a thread that polls the given ring or perf buffer, depending on the
    /// configuration.
    ///
    /// Note: [`lost_callback`] is only used for perf buffers as ring buffers only report
    /// errors on the sender side.
    pub fn start_poll_thread<Call: Fn(&[u8]) + 'static, Lost: FnMut(i32, u64) + 'static>(
        &self,
        name: &'static str,
        ring_buf_map: &MapImpl,
        perf_buf_map: &MapImpl,
        callback: Call,
        lost_callback: Lost,
    ) {
        if self.use_ring_buffers {
            let mut ring_buf = RingBufferBuilder::new();
            ring_buf
                .add(ring_buf_map, move |data| {
                    callback(data);
                    0
                })
                .expect("add to ring buffer");
            let ring_buf = ring_buf.build().expect("build ring buffer");
            let thread_name = format!("ring-poll-{name}");
            let _poll_thread = thread::Builder::new()
                .name(thread_name)
                .spawn(move || loop {
                    match ring_buf.poll(Duration::from_millis(100)) {
                        Ok(_) => {}
                        Err(err) => {
                            if err.kind() != libbpf_rs::ErrorKind::Interrupted {
                                error!("polling {} ring buffer failed with {:?}", name, err);
                                break;
                            }
                        }
                    }
                })
                .expect("spawn poll thread");
        } else {
            let perf_buffer = PerfBufferBuilder::new(perf_buf_map)
                .pages(self.perf_buffer_bytes / page_size())
                .sample_cb(move |_cpu: i32, data: &[u8]| {
                    callback(data);
                })
                .lost_cb(lost_callback)
                .build()
                .expect("set up perf buffer");

            let thread_name = format!("perf-poll-{name}");
            let _poll_thread = thread::Builder::new()
                .name(thread_name)
                .spawn(move || loop {
                    match perf_buffer.poll(Duration::from_millis(100)) {
                        Ok(_) => {}
                        Err(err) => {
                            if err.kind() != libbpf_rs::ErrorKind::Interrupted {
                                error!("polling {} perf buffer failed with {:?}", name, err);
                                break;
                            }
                        }
                    }
                })
                .expect("spawn poll thread");
        }
    }

    pub fn add_kernel_modules(&mut self) {
        let kaslr_offset = match lightswitch_object::kernel::kaslr_offset() {
            Ok(kaslr_offset) => {
                debug!("kaslr offset: 0x{:x}", kaslr_offset);
                kaslr_offset
            }
            Err(e) => {
                error!(
                    "fetching the kaslr offset failed with {:?}, assuming it is 0",
                    e
                );
                0
            }
        };

        match get_all_kernel_modules() {
            Ok(kernel_code_ranges) => {
                self.procs.write().insert(
                    KERNEL_PID,
                    ProcessInfo {
                        status: ProcessStatus::Running,
                        mappings: ExecutableMappings(
                            kernel_code_ranges
                                .iter()
                                .map(|e| {
                                    debug!(
                                        "adding kernel module {} [0x{:x} - 0x{:x})",
                                        e.name, e.start, e.end
                                    );
                                    ExecutableMapping {
                                        executable_id: e.build_id.id().expect("should never fail"),
                                        build_id: Some(e.build_id.clone()),
                                        kind: ExecutableMappingType::Kernel,
                                        start_addr: e.start,
                                        end_addr: e.end,
                                        offset: kaslr_offset,
                                        load_address: 0,
                                        soft_delete: false,
                                    }
                                })
                                .collect(),
                        ),
                        last_used: Instant::now(),
                    },
                );

                for kernel_code_range in kernel_code_ranges {
                    self.object_files.write().insert(
                        kernel_code_range
                            .build_id
                            .id()
                            .expect("should never happen"),
                        ObjectFileInfo {
                            path: PathBuf::from(kernel_code_range.name),
                            elf_load_segments: vec![],
                            is_dyn: false,
                            references: 1,
                            native_unwind_info_size: None,
                            is_vdso: false,
                            runtime: Runtime::CLike,
                        },
                    );
                }
            }
            Err(e) => {
                error!("Fetching kernel code ranges failed with: {:?}", e);
            }
        }
    }

    pub fn run(mut self, collector: ThreadSafeCollector) -> Duration {
        self.setup_perf_events();
        self.set_bpf_map_info();
        self.add_kernel_modules();

        self.tracers.attach().expect("attach tracers");

        let chan_send = self.new_proc_chan_send.clone();
        let raw_sample_send = self.raw_sample_send.clone();

        self.start_poll_thread(
            "raw_samples",
            &self.native_unwinder.maps.stacks_rb,
            &self.native_unwinder.maps.stacks,
            move |data| Self::handle_sample(&raw_sample_send, data, self.walltime_at_system_boot),
            Self::handle_lost_sample,
        );

        self.start_poll_thread(
            "unwinder_events",
            &self.native_unwinder.maps.events_rb,
            &self.native_unwinder.maps.events,
            move |data| Self::handle_event(&chan_send, data),
            Self::handle_lost_events,
        );

        let tracers_send = self.tracers_chan_send.clone();
        self.start_poll_thread(
            "tracer_events",
            &self.tracers.maps.tracer_events_rb,
            &self.tracers.maps.tracer_events,
            move |data: &[u8]| {
                let mut event = tracer_event_t::default();
                match plain::copy_from_bytes(&mut event, data) {
                    Ok(()) => {
                        tracers_send
                            .send(TracerEvent::from(event))
                            .expect("handle event send");
                    }
                    Err(e) => {
                        error!("copying data from tracer_events failed with {:?}", e);
                    }
                }
            },
            |_cpu, lost_count| {
                warn!("lost {} events from the tracers", lost_count);
            },
        );

        let profile_receive = self.profile_receive.clone();
        let procs = self.procs.clone();
        let object_files = self.object_files.clone();
        let collector = collector.clone();

        thread::spawn(move || loop {
            match profile_receive.recv() {
                Ok(profile) => {
                    collector
                        .lock()
                        .unwrap()
                        .collect(profile, &procs.read(), &object_files.read());
                }
                Err(_e) => {
                    // println!("failed to receive event {:?}", e);
                }
            }
        });

        let start = Instant::now();
        let total_duration_tick = tick(self.duration);
        let session_tick = tick(self.session_duration);

        loop {
            select! {
                recv(self.stop_chan_receive) -> _ => {
                    debug!("received ctrl+c");
                    let profile = self.collect_profile();
                    self.send_profile(profile);
                    break;
                },
                recv(total_duration_tick) -> _ => {
                    debug!("done profiling");
                    let profile = self.collect_profile();
                    self.send_profile(profile);
                    break;
                },
                recv(session_tick) -> _ => {
                    debug!("collecting profiles on schedule");
                    let profile = self.collect_profile();
                    self.send_profile(profile);
                    // Pop off any processes that we've kept around long enough after they exited
                    // TODO: Do this in a separate thread?
                    let mut pending_deletion: Vec<(Pid,bool)> = vec![];
                    loop {
                        let to_delete_vec = self.deletion_scheduler.write().pop_pending();
                        if ! to_delete_vec.is_empty() {
                            let (pid, partial_write) = match to_delete_vec[0] {
                                ToDelete::Process(_, pid, partial_write) => (pid, partial_write),
                            };
                            pending_deletion.push((pid,partial_write));
                        } else { break; }
                    }

                    // TODO: Want to perform the following in another thread, but BPF maps don't
                    // seem to be reliably Send - for now, perform actual Profiler.procs deletion
                    // here
                    let procs_to_reap = pending_deletion.len();
                    if procs_to_reap > 0 {
                        // Metrics we track for deletions
                        let mut attempted_bpf_delete_process = 0;
                        let mut failed_bpf_delete_process = HashMap::new();
                        // All process exit()s are handled, whether we detected their existence or not.
                        // We note which PIDs we're actually tracking and ignore the rest
                        //
                        // 1st pass - eliminate any exited PIDs we never got samples from
                        debug!("First pass of pending_deletions had {} exited processes", procs_to_reap);
                        let procs = self.procs.read();  // read lock to start
                        pending_deletion.retain(|(pid, _)| procs.contains_key(pid));
                        // 2nd pass - Perform the actual final deletions
                        let pids_to_del_str = pending_deletion.iter().map(|(n, _)| n.to_string())
                            .collect::<Vec<String>>()
                            .join(", ");
                        debug!("Final deletion of {} exited processes we were actually tracking: {}",
                            pending_deletion.len(), pids_to_del_str);
                        // promote to a write lock
                        std::mem::drop(procs);
                        let mut procs = self.procs.write();
                        for (pid, partial_write) in pending_deletion {
                            match procs.remove(&pid) {
                                // TODO: Do more here with exec_mappings and object_files
                                Some(mut proc_info) => {
                                    // Start by cleaning up all of the process mappings
                                    // TODO: Make a note of how many mappings we had recorded for
                                    // each PID, for comparison with how many actually exist for
                                    // each PID
                                    let mapping_count = proc_info.mappings.0.iter().count();
                                    debug!("PID {} had {} known mappings", pid, mapping_count);
                                    for mapping in &mut proc_info.mappings.0 {
                                        let mut object_files = self.object_files.write();
                                        if mapping.mark_as_deleted(&mut object_files) {
                                            if let Entry::Occupied(entry) = self
                                                .native_unwind_state
                                                .known_executables
                                                .entry(mapping.executable_id)
                                            {
                                                Self::delete_bpf_native_unwind_all(
                                                    pid,
                                                    &mut self.native_unwinder,
                                                    mapping,
                                                    entry,
                                                    partial_write,
                                                );
                                            }
                                        }
                                    }

                                    // Now complete the job by cleaning up the process itself
                                    let err = Self::delete_bpf_process(&self.native_unwinder, pid);
                                    attempted_bpf_delete_process += 1;
                                    if let Err(e) = err {
                                        failed_bpf_delete_process
                                            .entry(e.to_string())
                                            .and_modify(|events| *events += 1)
                                            .or_insert(1);
                                    }
                                    // Check how many mappings still exist for the PID, after
                                    // all should have been obliterated, and print out the keys in
                                    // debug format
                                    // - How many mappings per PID (mappings_by_pid HashMap)
                                    let mut mappings_by_pid: HashMap<u32, u32> = HashMap::new();
                                    let mut mappings_to_delete: Vec<_> = vec![];
                                    for key in self.native_unwinder.maps.exec_mappings.keys() {
                                        let found_pid = exec_mappings_key::from_bytes(&key).pid;
                                        let summarized_addr = exec_mappings_key::from_bytes(&key).data;
                                        let prefix_len = exec_mappings_key::from_bytes(&key).prefix_len;
                                        if found_pid == pid.try_into().unwrap() {
                                            mappings_to_delete.push(key);
                                            mappings_by_pid
                                                .entry(pid.try_into().unwrap())
                                                .and_modify(|count| *count += 1)
                                                .or_insert(1);
                                            // Print out mapping metadata
                                            debug!("PID: {:7} mapping addr: {:016X} prefix_len: {:08X}",
                                                  found_pid, summarized_addr, prefix_len);
                                        }
                                    }
                                    for (key, value) in mappings_by_pid {
                                        warn!("Dead PID {} still has {} mappings! (will remove)", key, value);
                                    }
                                    // Now, delete those mappings
                                    for key in mappings_to_delete.iter() {
                                        // Handle Result, checking for any Errors
                                        match self.native_unwinder.maps
                                            .exec_mappings
                                            // NOTE: *this* "key" is already in plain::as_bytes(...) format
                                            .delete(key)
                                        {
                                            Ok(_) => {}
                                            Err(e) => {
                                                error!(
                                                    "deleting mapping for PID {} failed with {:?}",
                                                    pid, e);
                                            }
                                        }
                                    }
                                }
                                // Short lived processes may never have been registered - we just
                                // ignore or debug log the fact that they exit()ed without needing
                                // to be handled
                                None => {
                                    debug!("PID {} was never detected - ignoring", pid);
                                },
                            }
                        }
                        // Print out info on deletion issues
                        if !failed_bpf_delete_process.is_empty() {
                            for (failure, count) in failed_bpf_delete_process.into_iter() {
                                info!("bpf_delete_process() attempted {} times, failed with err [{}] {} times",
                                    attempted_bpf_delete_process, failure, count);
                            }
                        }
                        // TODO: Make sure whether we need the following
                        // std::mem::drop(procs);
                    } else {
                        debug!("No processes scheduled for final deletion this session");
                    }
                    self.report_resource_consumption();
                },
                recv(self.raw_sample_receive) -> raw_sample => {
                    if let Ok(raw_sample) = raw_sample {
                        self.raw_samples.push(raw_sample);
                    }
                    else {
                        warn!("Failed to receive raw sample, err={:?}", raw_sample.err());
                    }
                },
                recv(self.tracers_chan_receive) -> read => {
                    match read {
                        Ok(TracerEvent::Munmap(pid, start_address)) => {
                                self.handle_munmap(pid, start_address);
                        },
                        Ok(TracerEvent::ProcessExit(pid)) => {
                                self.handle_process_exit(pid, false);
                                self.exit_proc_total += 1;
                                self.exit_proc_per_session += 1;
                        },
                        Err(_) => {}
                    }
                },
                recv(self.new_proc_chan_receive) -> read => {
                        if let Ok(event) = read {
                            if event.type_ == event_type_EVENT_NEW_PROCESS {
                                self.event_new_proc(event.pid);
                                // Ensure we only remove the rate limits only if the above works.
                                // This is probably suited for a batched operation.
                                // let _ = self
                                //    .bpf
                                //    .maps()
                                //    .rate_limits()
                                //    .delete(unsafe { plain::as_bytes(&event) });
                            } else if event.type_ == event_type_EVENT_NEED_UNWIND_INFO {
                                self.event_need_unwind_info(event.pid, event.address);
                            } else {
                                error!("unknown event type {}", event.type_);
                            }
                        }
                    },
                default(Duration::from_millis(100)) => {},
            }
        }

        start.elapsed()
    }

    fn report_resource_consumption(&mut self) {
        let (mut exited_procs, mut running_procs) = (0, 0);
        let procs_guard = self.procs.read();
        for (_pid, proc_info) in procs_guard.iter() {
            if proc_info.status == ProcessStatus::Exited {
                exited_procs += 1;
            } else if proc_info.status == ProcessStatus::Running {
                running_procs += 1;
            }
        }
        std::mem::drop(procs_guard);
        let live_pid_count = self.live_pid_count();
        info!(
            "{} processes being tracked, {} total processes running",
            running_procs, live_pid_count
        );
        info!(
            "{} Processes have exited and are awaiting FINAL DELETION",
            exited_procs
        );
        info!(
            "{} new processes detected this session, {} new processes detected since profiler startup",
            self.new_proc_per_session, self.new_proc_total
        );
        info!(
            "{} process exits this session; {} process exits since profiler startup",
            self.exit_proc_per_session, self.exit_proc_total
        );
        info!(
            "exec_mappings usage: {}/{}",
            self.native_unwinder.maps.exec_mappings.keys().count(),
            self.native_unwinder
                .maps
                .exec_mappings
                .info()
                .unwrap()
                .info
                .max_entries
        );
        // DEBUG exec_mappings usage:
        // - Total PIDs represented (pids_with_mappings Vec)
        let pids_with_mappings: Vec<_> = self
            .native_unwinder
            .maps
            .exec_mappings
            .keys()
            .map(|key| exec_mappings_key::from_bytes(&key).pid)
            .unique()
            .collect();
        info!("There are {} PIDs with mappings", pids_with_mappings.len());
        // - How many mappings per PID (mappings_by_pid HashMap)
        let mut mappings_by_pid: HashMap<u32, u32> = HashMap::new();
        for key in self.native_unwinder.maps.exec_mappings.keys() {
            let pid = exec_mappings_key::from_bytes(&key).pid;
            mappings_by_pid
                .entry(pid)
                .and_modify(|count| *count += 1)
                .or_insert(1);
        }
        for (key, value) in mappings_by_pid {
            debug!("PID {} has {} mappings", key, value);
        }
        // - Compare PIDs represented in exec_mappings with PIDs we're tracking, note differences
        info!("object_files count: {}", self.object_files.read().len());
        // Reset per session metrics
        self.new_proc_per_session = 0;
        self.exit_proc_per_session = 0;
    }

    pub fn handle_process_exit(&mut self, pid: Pid, partial_write: bool) {
        // TODO: remove ratelimits for this process.
        // This handler can be called before we've had a chance to register the pid in the
        // first place, so we should just put the PID in the deletion_scheduler, and do any
        // work after a couple of sessions have elapsed.
        self.deletion_scheduler
            .write()
            .add(ToDelete::Process(Instant::now(), pid, partial_write));
        // If we know about this PID, mark it as having exited.  If it lived a short enough time
        // that we didn't start tracking it's exit is being handled, it won't matter
        let mut procs = self.procs.write();
        match procs.get_mut(&pid) {
            Some(proc_info) => {
                debug!("marking process {} as exited", pid);
                proc_info.status = ProcessStatus::Exited;
            }
            None => (), // Nothing to do
        }
    }

    pub fn handle_munmap(&mut self, pid: Pid, start_address: u64) {
        let mut procs = self.procs.write();

        match procs.get_mut(&pid) {
            Some(proc_info) => {
                for mapping in &mut proc_info.mappings.0 {
                    if mapping.start_addr <= start_address && start_address <= mapping.end_addr {
                        debug!("found memory mapping starting at {:x} for pid {} while handling munmap", start_address, pid);
                        let mut object_files = self.object_files.write();
                        if mapping.mark_as_deleted(&mut object_files) {
                            if let Entry::Occupied(entry) = self
                                .native_unwind_state
                                .known_executables
                                .entry(mapping.executable_id)
                            {
                                Self::delete_bpf_native_unwind_all(
                                    pid,
                                    &mut self.native_unwinder,
                                    mapping,
                                    entry,
                                    false,
                                );
                            }
                        }
                    }
                }

                debug!(
                    "could not find memory mapping starting at {:x} for pid {} while handling munmap",
                    start_address, pid
                );
            }
            None => {
                debug!("could not find pid {} while handling munmap", pid);
            }
        }
    }

    /// Clears a BPF map in a iterator-stable way.
    pub fn clear_map(&self, name: &str) {
        let map = self
            .native_unwinder
            .object()
            .maps()
            .find(|map| map.name().to_string_lossy() == name)
            .expect("map exists");

        let mut total_entries = 0;
        let mut failures = 0;
        let mut previous_key: Option<Vec<u8>> = None;

        let mut delete_entry = |previous_key: Option<Vec<u8>>| {
            if let Some(previous_key) = previous_key {
                if map.delete(&previous_key).is_err() {
                    failures += 1;
                }
            }
        };

        for key in map.keys() {
            delete_entry(previous_key);
            total_entries += 1;
            previous_key = Some(key);
        }

        // Delete last entry.
        delete_entry(previous_key);

        debug!(
            "clearing map {} found {} entries, failed to delete {} entries",
            name, total_entries, failures
        );
    }

    /// Updates the last time processes and executables were seen. This is used during evictions.
    pub fn bump_last_used(&mut self, raw_aggregated_samples: &[RawAggregatedSample]) {
        let now = Instant::now();

        for aggregated_sample in raw_aggregated_samples {
            let pid = aggregated_sample.sample.pid;
            let ustack = &aggregated_sample.sample.ustack;
            {
                let mut procs = self.procs.write();
                let proc = procs.get_mut(&pid);
                if let Some(proc) = proc {
                    proc.last_used = now;
                }
            }

            for virtual_address in ustack {
                let procs = self.procs.read();
                let proc = procs.get(&pid);
                let Some(proc) = proc else { continue };
                let mapping = proc.mappings.for_address(virtual_address);
                if let Some(mapping) = mapping {
                    if let Some(executable) = self
                        .native_unwind_state
                        .known_executables
                        .get_mut(&mapping.executable_id)
                    {
                        executable.last_used = now;
                    }
                }
            }
        }
    }

    /// Returns the executables sorted by when they were used last.
    pub fn last_used_executables(&self) -> Vec<(ExecutableId, &KnownExecutableInfo)> {
        let mut last_used_executable_ids = Vec::new();

        for (executable_id, executable_info) in &self.native_unwind_state.known_executables {
            last_used_executable_ids.push((*executable_id, executable_info));
        }

        last_used_executable_ids.sort_by(|a, b| a.1.last_used.cmp(&b.1.last_used));
        last_used_executable_ids
    }

    /// Collect the BPF unwinder statistics and aggregate the per CPU values.
    pub fn collect_unwinder_stats(&self) {
        for key in self.native_unwinder.maps.percpu_stats.keys() {
            let per_cpu_value = self
                .native_unwinder
                .maps
                .percpu_stats
                .lookup_percpu(&key, MapFlags::ANY)
                .expect("failed to lookup stats value")
                .expect("empty stats");

            let total_value = per_cpu_value
                .iter()
                .map(|value| {
                    let stats: unwinder_stats_t =
                        *plain::from_bytes(value).expect("failed serde of bpf stats");
                    stats
                })
                .fold(unwinder_stats_t::default(), |a, b| a + b);

            let mut raise_log_level = false;
            if total_value.total != 0 {
                let success_pct =
                    100.0 * total_value.success_dwarf as f64 / total_value.total as f64;
                info!("stacks successfully unwound: {:.2}%", success_pct);
                if success_pct < 75.0 {
                    raise_log_level = true;
                }
            }
            if raise_log_level {
                warn!("unwinder stats: {:?}", total_value);
            } else {
                debug!("unwinder stats: {:?}", total_value);
            }
        }
    }

    pub fn clear_stats_map(&self) {
        let key = 0_u32.to_le_bytes();
        let default = unwinder_stats_t::default();
        let value = unsafe { plain::as_bytes(&default) };

        let mut values: Vec<Vec<u8>> = Vec::new();
        // This is a place where you need to know the POSSIBLE, not ONLINE CPUs, because eBPF's
        // internals require setting up certain buffers for all possible CPUs, even if the CPUs
        // don't all exist.
        let num_cpus = num_possible_cpus().expect("get possible CPUs") as u64;
        for _ in 0..num_cpus {
            values.push(value.to_vec());
        }

        self.native_unwinder
            .maps
            .percpu_stats
            .update_percpu(&key, &values, MapFlags::ANY)
            .expect("zero percpu_stats");
    }

    /// Clear the `percpu_stats` maps one entry at a time.
    pub fn clear_maps(&mut self) {
        let _span = span!(Level::DEBUG, "clear_maps").entered();

        self.clear_map("rate_limits");
    }

    pub fn collect_profile(&mut self) -> RawAggregatedProfile {
        debug!("collecting profile");
        let result = self.aggregator.aggregate(self.raw_samples.clone());
        self.raw_samples.clear();

        self.bump_last_used(&result);
        self.collect_unwinder_stats();
        self.clear_maps();
        result
    }

    fn process_is_known(&self, pid: Pid) -> bool {
        self.procs.read().get(&pid).is_some()
    }

    fn add_bpf_unwind_info(
        inner: &MapHandle,
        unwind_info: &[CompactUnwindRow],
    ) -> Result<(), anyhow::Error> {
        let size = inner.value_size() as usize * unwind_info.len();
        let mut mmap = unsafe {
            MmapOptions::new()
                .len(roundup_page(size))
                .map_mut(&inner.as_fd())
        }?;
        let (prefix, middle, suffix) = unsafe { mmap.align_to_mut::<stack_unwind_row_t>() };
        assert_eq!(prefix.len(), 0);
        assert_eq!(suffix.len(), 0);

        for (row, write) in unwind_info.iter().zip(middle) {
            *write = row.into();
        }

        Ok(())
    }

    fn add_bpf_pages(
        bpf: &ProfilerSkel,
        unwind_info: &[CompactUnwindRow],
        executable_id: u64,
    ) -> Result<(), libbpf_rs::Error> {
        let pages = crate::unwind_info::pages::to_pages(unwind_info);
        for page in pages {
            let page_key = page_key_t {
                file_offset: page.address,
                executable_id,
            };
            let page_value = page_value_t {
                low_index: page.low_index,
                high_index: page.high_index,
            };

            let value = unsafe { plain::as_bytes(&page_value) };
            bpf.maps.executable_to_page.update(
                unsafe { plain::as_bytes(&page_key) },
                value,
                MapFlags::ANY,
            )?
        }

        Ok(())
    }

    fn delete_bpf_pages(
        bpf: &ProfilerSkel,
        start_address: u64,
        end_address: u64,
        executable_id: ExecutableId,
    ) {
        let range = start_address..end_address;
        let mut success_count = 0;
        let mut failure_count = 0;

        let page_steps = range
            .clone()
            .step_by(UNWIND_INFO_PAGE_SIZE as usize)
            .chain(iter::once(end_address));

        for file_offset in page_steps {
            let key = page_key_t {
                file_offset: file_offset & HIGH_PC_MASK,
                executable_id: executable_id.into(),
            };

            let ret = bpf
                .maps
                .executable_to_page
                .delete(unsafe { plain::as_bytes(&key) });

            if ret.is_ok() {
                success_count += 1;
            } else {
                failure_count += 1;
            }
        }

        // Some might fail as we prefer to not have to re-read the unwind information
        // and we might attempt deleting entries that are not present.
        if success_count == 0 {
            let total = success_count + failure_count;
            error!(
                "failed to remove {} / {} BPF pages (range: {:?}) start_address_high {} end_address_high {}",
                failure_count, total, range, start_address, end_address
            );
        }
    }

    fn add_bpf_mapping(
        bpf: &ProfilerSkel,
        key: &exec_mappings_key,
        mapping: &mapping_t,
    ) -> Result<(), libbpf_rs::Error> {
        bpf.maps.exec_mappings.update(
            unsafe { plain::as_bytes(key) },
            unsafe { plain::as_bytes(mapping) },
            MapFlags::ANY,
        )
    }

    fn add_bpf_process(bpf: &ProfilerSkel, pid: Pid) -> Result<(), libbpf_rs::Error> {
        let key = exec_mappings_key::new(
            pid, 0x0, 32, // pid bits
        );
        Self::add_bpf_mapping(
            bpf,
            &key,
            &mapping_t {
                // Special values to know if it's a process entry in case of failures
                // while finding a mapping.
                begin: 0xb40c,
                end: 0xb40c,
                ..mapping_t::default()
            },
        )?;
        Ok(())
    }

    fn add_bpf_mappings(
        bpf: &ProfilerSkel,
        pid: Pid,
        mappings: &Vec<mapping_t>,
    ) -> Result<(), libbpf_rs::Error> {
        for mapping in mappings {
            for address_range in summarize_address_range(mapping.begin, mapping.end - 1) {
                let key =
                    exec_mappings_key::new(pid, address_range.addr, 32 + address_range.prefix_len);

                Self::add_bpf_mapping(bpf, &key, mapping)?
            }
        }
        Ok(())
    }

    fn delete_bpf_mappings(
        bpf: &ProfilerSkel,
        pid: Pid,
        mapping_begin: u64,
        mapping_end: u64,
        partial_write: bool,
    ) {
        for address_range in summarize_address_range(mapping_begin, mapping_end - 1) {
            let key =
                exec_mappings_key::new(pid, address_range.addr, 32 + address_range.prefix_len);

            // TODO keep track of errors
            let res = bpf
                .maps
                .exec_mappings
                .delete(unsafe { plain::as_bytes(&key) });
            if let Err(e) = res {
                if !partial_write {
                    error!(
                        "failed to delete bpf mappings for process {} with {:?}",
                        pid, e
                    );
                }
            }
        }
    }

    fn delete_bpf_process(bpf: &ProfilerSkel, pid: Pid) -> Result<(), libbpf_rs::Error> {
        let key = exec_mappings_key::new(
            pid, 0x0, 32, // pid bits
        );
        bpf.maps
            .exec_mappings
            .delete(unsafe { plain::as_bytes(&key) }) // improve error handling
    }

    fn delete_bpf_unwind_info_map(
        bpf: &mut ProfilerSkel,
        executable_id: u64,
    ) -> Result<(), libbpf_rs::Error> {
        bpf.object_mut()
            .maps_mut()
            .find(|maps| maps.name().to_string_lossy() == "outer_map")
            .unwrap()
            .delete(&executable_id.to_le_bytes())
    }

    /// Called when a process exits or a mapping gets unmapped. Removing the
    /// process entry is the responsibility of the caller.
    fn delete_bpf_native_unwind_all(
        pid: Pid,
        native_unwinder: &mut ProfilerSkel,
        mapping: &ExecutableMapping,
        entry: OccupiedEntry<ExecutableId, KnownExecutableInfo>,
        partial_write: bool,
    ) {
        Self::delete_bpf_mappings(
            native_unwinder,
            pid,
            mapping.start_addr,
            mapping.end_addr,
            partial_write,
        );

        Self::delete_bpf_pages(
            native_unwinder,
            entry.get().unwind_info_start_address,
            entry.get().unwind_info_end_address,
            mapping.executable_id,
        );

        let res = Self::delete_bpf_unwind_info_map(native_unwinder, mapping.executable_id.into());
        if res.is_err() {
            error!("deleting the BPF unwind info array failed with {:?}", res);
        }

        // The object file (`object_files`) is not removed here as we still need it for
        // normalization before sending the profiles.
        entry.remove_entry();
    }

    /// Returns the approximate size in megabytes of the BPF unwind maps.
    fn unwind_info_memory_usage(&self) -> u32 {
        let mut total_mb = 0;

        for executable_info in self.native_unwind_state.known_executables.values() {
            total_mb += Self::unwind_info_size_mb(executable_info.unwind_info_len);
        }

        total_mb
    }

    fn create_and_insert_unwind_info_map(
        bpf: &mut ProfilerSkel,
        executable_id: u64,
        unwind_info_len: usize,
    ) -> MapHandle {
        let opts = libbpf_sys::bpf_map_create_opts {
            sz: size_of::<libbpf_sys::bpf_map_create_opts>() as libbpf_sys::size_t,
            map_flags: libbpf_sys::BPF_F_MMAPABLE | libbpf_sys::BPF_F_INNER_MAP,
            ..Default::default()
        };

        let inner_map = MapHandle::create(
            MapType::Array,
            Some("inner_map"),
            4,
            8,
            unwind_info_len.try_into().unwrap(),
            &opts,
        )
        .unwrap();

        bpf.object_mut()
            .maps_mut()
            .find(|map| map.name().to_string_lossy() == "outer_map")
            .unwrap()
            .update(
                &executable_id.to_le_bytes(),
                &inner_map.as_fd().as_raw_fd().to_le_bytes(),
                MapFlags::ANY,
            )
            .unwrap();

        inner_map
    }

    fn add_unwind_info_for_process(&mut self, pid: Pid) {
        if !self.process_is_known(pid) {
            panic!("add_unwind_info -- expected process to be known");
        }

        let mut bpf_mappings = Vec::new();

        // Get unwind info
        for mapping in self
            .procs
            .clone()
            .read()
            .get(&pid)
            .unwrap()
            .mappings
            .0
            .iter()
        {
            // There is no unwind information for anonymous (JIT) mappings, so let's skip them.
            // In the future we could either try to synthetise the unwind information.
            if mapping.kind == ExecutableMappingType::Anonymous {
                bpf_mappings.push(mapping_t {
                    load_address: 0,
                    begin: mapping.start_addr,
                    end: mapping.end_addr,
                    executable_id: 0,
                    type_: MAPPING_TYPE_ANON,
                });
                continue;
            }

            if mapping.build_id.is_none() {
                panic!("build id should be present for file backed mappings");
            }

            let object_file = self.object_files.read();
            // We might know about a mapping that failed to open for some reason.
            let object_file_info = object_file.get(&mapping.executable_id);
            if object_file_info.is_none() {
                warn!("mapping not found");
                continue;
            }
            std::mem::drop(object_file);

            // Add mapping.
            bpf_mappings.push(mapping_t {
                load_address: mapping.load_address,
                begin: mapping.start_addr,
                end: mapping.end_addr,
                executable_id: mapping.executable_id.into(),
                type_: if mapping.kind == ExecutableMappingType::Vdso {
                    MAPPING_TYPE_VDSO
                } else {
                    MAPPING_TYPE_FILE
                },
            });

            // Fetch unwind info and store it in in BPF maps.
            if let Err(e) = self.add_unwind_information_for_executable(
                mapping.executable_id,
                mapping.start_addr,
                mapping.end_addr,
            ) {
                if e == AddUnwindInformationError::NoUnwindInfoKnownNaughty {
                    return;
                }
                warn!(
                    "error adding unwind information for executable 0x{} due to {:?}",
                    mapping.executable_id, e
                );
                // TODO: cleanup unwind information map in case of a partial write.
                return;
            }
        }

        let mut errored = false;
        // Store all mappings in BPF maps.
        if let Err(e) = Self::add_bpf_mappings(&self.native_unwinder, pid, &bpf_mappings) {
            errored = true;
            debug!("failed to add BPF mappings due to {:?}", e);
        }
        // Add entry just with the pid to signal processes that we already know about.
        if let Err(e) = Self::add_bpf_process(&self.native_unwinder, pid) {
            errored = true;
            debug!("failed to add BPF process due to {:?}", e);
        }

        if errored {
            // Remove partially written data.
            self.handle_process_exit(pid, true);
            // Evict a process to make room for more.
            debug!("eviction result {}", self.maybe_evict_process(false));
        }
    }

    /// Returns the approximate size in megabytes of _n_ rows of unwind information
    /// in a BPF map.
    fn unwind_info_size_mb(unwind_info_len: usize) -> u32 {
        let overhead = 1.02; // Account for internal overhead of the BPF maps
        ((unwind_info_len * 8 * 8) as f64 * overhead / 1e+6) as u32
    }

    fn add_unwind_information_for_executable(
        &mut self,
        executable_id: ExecutableId,
        start_address: u64,
        end_address: u64,
    ) -> Result<AddUnwindInformationResult, AddUnwindInformationError> {
        if self.native_unwind_state.is_known(executable_id) {
            return Ok(AddUnwindInformationResult::AlreadyLoaded);
        }
        let object_files = self.object_files.read();
        let executable_info = object_files.get(&executable_id).unwrap();
        let executable_path = executable_info.path.clone();
        let needs_synthesis = executable_info.is_vdso && architecture() == Architecture::Arm64;
        let runtime = executable_info.runtime.clone();
        std::mem::drop(object_files);

        let unwind_info = match runtime {
            Runtime::Go(stop_frames) => {
                let mut unwind_info = Vec::new();

                // For each bottom frame, add a end of function marker to stop unwinding
                // covering the exact size of the function, assuming the function after it
                // has frame pointers.
                for stop_frame in stop_frames {
                    unwind_info.push(CompactUnwindRow::stop_unwinding(stop_frame.start_address));
                    unwind_info.push(CompactUnwindRow::frame_setup(stop_frame.end_address));
                }

                // Go since pretty early on compiles with frame pointers by default.
                unwind_info.push(CompactUnwindRow::frame_setup(start_address));
                unwind_info.push(CompactUnwindRow::stop_unwinding(end_address));

                unwind_info.sort_by_key(|e| e.pc);
                Ok(unwind_info)
            }
            Runtime::Zig {
                start_low_address,
                start_high_address,
            } => {
                let _span = span!(
                    Level::DEBUG,
                    "calling in_memory_unwind_info",
                    "{}",
                    executable_path.display()
                )
                .entered();
                self.unwind_info_manager.fetch_unwind_info(
                    &executable_path,
                    executable_id,
                    Some((start_low_address, start_high_address)),
                    false,
                )
            }
            Runtime::CLike => {
                if needs_synthesis {
                    debug!("synthetising arm64 unwind information using frame pointers for vDSO");
                    Ok(vec![
                        CompactUnwindRow::frame_setup(start_address),
                        CompactUnwindRow::stop_unwinding(end_address),
                    ])
                } else {
                    let _span = span!(
                        Level::DEBUG,
                        "calling in_memory_unwind_info",
                        "{}",
                        executable_path.display()
                    )
                    .entered();
                    self.unwind_info_manager.fetch_unwind_info(
                        &executable_path,
                        executable_id,
                        None,
                        false,
                    )
                }
            }
            Runtime::V8 => Ok(vec![
                CompactUnwindRow::frame_setup(start_address),
                CompactUnwindRow::stop_unwinding(end_address),
            ]),
        };

        let unwind_info = match unwind_info {
            Ok(unwind_info) => unwind_info,
            Err(e) => {
                let known_naughty = executable_path.to_string_lossy().contains("libicudata.so")
                    || executable_path.to_string_lossy().contains("libnss_dns.so");
                if known_naughty {
                    return Err(AddUnwindInformationError::NoUnwindInfoKnownNaughty);
                } else {
                    return Err(AddUnwindInformationError::NoUnwindInfo(
                        e.to_string(),
                        executable_path.to_string_lossy().to_string(),
                    ));
                }
            }
        };

        if !self.maybe_evict_executables(unwind_info.len(), self.max_native_unwind_info_size_mb) {
            return Err(AddUnwindInformationError::Eviction);
        }

        if unwind_info.is_empty() {
            return Err(AddUnwindInformationError::Empty);
        }

        if unwind_info.len() > MAX_UNWIND_INFO_SIZE {
            return Err(AddUnwindInformationError::TooLarge(
                executable_path.to_string_lossy().to_string(),
                unwind_info.len(),
            ));
        }

        let inner_map = Self::create_and_insert_unwind_info_map(
            &mut self.native_unwinder,
            executable_id.into(),
            unwind_info.len(),
        );

        // Add all unwind information and its pages.
        Self::add_bpf_unwind_info(&inner_map, &unwind_info)
            .map_err(|e| AddUnwindInformationError::BpfUnwindInfo(e.to_string()))?;
        Self::add_bpf_pages(&self.native_unwinder, &unwind_info, executable_id.into())
            .map_err(|e| AddUnwindInformationError::BpfPages(e.to_string()))?;
        let unwind_info_start_address = unwind_info.first().unwrap().pc;
        let unwind_info_end_address = unwind_info.last().unwrap().pc;
        self.native_unwind_state.known_executables.insert(
            executable_id,
            KnownExecutableInfo {
                unwind_info_len: unwind_info.len(),
                unwind_info_start_address,
                unwind_info_end_address,
                last_used: Instant::now(),
            },
        );
        Ok(AddUnwindInformationResult::Success)
    }

    /// Returns whether the number of loaded executables that have gotten
    fn is_outer_map_full(&self) -> bool {
        self.native_unwind_state.known_executables.len() >= MAX_OUTER_UNWIND_MAP_ENTRIES as usize
    }

    /// Evict executables if the 'outer' map is full or if the max memory is exceeded. Note that
    /// the memory accounting is approximate. It returns whether the unwind information can
    /// be added to added BPF maps.
    ///
    ///  * `unwind_info_len`: The number of unwind information rows that will be added.
    ///  * `max_memory_mb`: The maximum memory that all unwind information should account for in BPF maps.
    fn maybe_evict_executables(&mut self, unwind_info_len: usize, max_memory_mb: i32) -> bool {
        let mut executables_to_evict = Vec::new();

        // Check if outer map is full.
        if self.is_outer_map_full() {
            debug!("unwind info outer map is full",);
            let last_used = self.last_used_executables();
            let last_used_ids: Vec<_> = last_used.iter().map(|el| el.0).collect();
            let last_used_id = last_used_ids
                .first()
                .expect("should contain at least one element");

            executables_to_evict.push(*last_used_id);
        }

        // Check if this executable unwind info would exceed the approximate memory limit.
        let total_memory_used_mb = self.unwind_info_memory_usage();
        let this_unwind_info_mb = Self::unwind_info_size_mb(unwind_info_len);
        let total_memory_used_after_mb = total_memory_used_mb + this_unwind_info_mb;
        let to_free_mb = std::cmp::max(0, total_memory_used_after_mb as i32 - max_memory_mb) as u32;
        let should_evict = !executables_to_evict.is_empty() || to_free_mb != 0;

        // Do not evict unwind information too often.
        if should_evict && !self.native_unwind_state.can_evict_executable() {
            return false;
        }

        // We should print info log if we're going to need to evict for now
        if to_free_mb > 0 {
            info!(
                "unwind information size to free {} MB (used {} MB / {} MB)",
                to_free_mb, total_memory_used_mb, max_memory_mb
            );
        }

        // Figure out what are the unwind info we should evict to stay below the memory limit.
        let mut could_be_freed_mb = 0;
        for (executable_id, executable_info) in self.last_used_executables() {
            let unwind_size_mb = Self::unwind_info_size_mb(executable_info.unwind_info_len);
            if could_be_freed_mb >= to_free_mb {
                break;
            }

            could_be_freed_mb += unwind_size_mb;
            executables_to_evict.push(executable_id);
        }

        debug!(
            "evicting unwind info for {} executables",
            executables_to_evict.len()
        );
        for executable_id in executables_to_evict {
            let entry = self
                .native_unwind_state
                .known_executables
                .entry(executable_id);
            if let Entry::Occupied(entry) = entry {
                Self::delete_bpf_pages(
                    &self.native_unwinder,
                    entry.get().unwind_info_start_address,
                    entry.get().unwind_info_end_address,
                    executable_id,
                );

                let ret = Self::delete_bpf_unwind_info_map(
                    &mut self.native_unwinder,
                    executable_id.into(),
                );
                if ret.is_err() {
                    error!("failed to evict unwind info map with {:?}", ret);
                }
                entry.remove_entry();
            }

            self.native_unwind_state.last_executable_eviction = Instant::now();
        }

        true
    }

    fn should_profile(&self, pid: Pid) -> bool {
        if self.exclude_self && pid == std::process::id() as i32 {
            return false;
        }

        if self.filter_pids.is_empty() {
            return true;
        }

        self.filter_pids.contains_key(&pid)
    }

    fn event_new_proc(&mut self, pid: Pid) {
        if !self.should_profile(pid) {
            return;
        }

        if self.process_is_known(pid) {
            // We hit this when we had to reset the state of the BPF maps but we know about this process.
            self.add_unwind_info_for_process(pid);
            return;
        }

        match self.add_proc(pid) {
            Ok(()) => {
                self.add_unwind_info_for_process(pid);
            }
            Err(e) => {
                // probabaly a procfs race
                // Well, could be other things too, like eviction failures
                match e {
                    AddProcessError::ProcfsRace => (),
                    _ => {
                        error!("Failed to add a process: {:?}", e);
                    }
                }
            }
        }
    }

    fn event_need_unwind_info(&mut self, pid: Pid, address: u64) {
        let procs = self.procs.read();
        let proc_info = procs.get(&pid);
        let Some(proc_info) = proc_info else {
            return;
        };

        let mapping_data = if let Some(mapping) = proc_info.mappings.for_address(&address) {
            Some((mapping.executable_id, mapping.start_addr, mapping.end_addr))
        } else {
            info!("event_need_unwind_info, mapping not known");
            None
        };
        std::mem::drop(procs);

        if let Some((executable_id, s, e)) = mapping_data {
            if let Err(e) = self.add_unwind_information_for_executable(executable_id, s, e) {
                if e == AddUnwindInformationError::NoUnwindInfoKnownNaughty {
                    return;
                }

                warn!(
                    "error adding unwind information for executable 0x{} due to {:?}",
                    executable_id, e
                );
            }
        }
    }

    /// Evicts a process. If *if_too_many_procs* is true, this will only be done if there are more
    /// processes with  [`ProcessStatus::Running`] status than the maximum number of processes, [`MAX_PROCESSES`].
    /// Returns false only if an eviction is necessary but not enough time has elapsed since the last one.
    fn maybe_evict_process(&mut self, if_too_many_procs: bool) -> bool {
        let procs = self.procs.read();
        let running_procs = procs
            .iter()
            .filter(|e| e.1.status == ProcessStatus::Running);
        let should_evict = if if_too_many_procs {
            running_procs.clone().count() >= MAX_PROCESSES as usize
        } else {
            // TODO: Shouldn't this be false?
            true
        };

        if should_evict && !self.native_unwind_state.can_evict_process() {
            return false;
        }

        let mut to_evict = None;
        if should_evict {
<<<<<<< HEAD
            // Make sure we never pick PID 0 (the kernel) as a victim
            let victim = running_procs
                .sorted_by(|a, b| a.1.last_used.cmp(&b.1.last_used))
                .find(|e| *e.0 != 0);
=======
            // Make sure we never pick KERNEL_PID as an eviction victim
            let victim = running_procs
                .sorted_by(|a, b| a.1.last_used.cmp(&b.1.last_used))
                .find(|e| *e.0 != KERNEL_PID);
>>>>>>> 26cf1f4a

            if let Some((pid, _)) = victim {
                to_evict = Some(*pid);
            }
        }
        std::mem::drop(procs);

        if let Some(pid) = to_evict {
            debug!("evicting pid {}", pid);
            self.handle_process_exit(pid, false);
            self.native_unwind_state.last_process_eviction = Instant::now();
        }

        true
    }

    pub fn add_proc(&mut self, pid: Pid) -> Result<(), AddProcessError> {
        // NOTE: There are 3 places where AddProcessError::ProcfsRace can be returned from this
        // function, and one of them is *after* the Pid ha been added to Profiler.procs
        // ProcfsRace #1
        let proc = procfs::process::Process::new(pid).map_err(|_| AddProcessError::ProcfsRace)?;
        // ProcfsRace #2
        let maps = proc.maps().map_err(|_| AddProcessError::ProcfsRace)?;
        if !self.maybe_evict_process(true) {
            return Err(AddProcessError::Eviction);
        }

        let mut mappings = vec![];
        let object_files_clone = self.object_files.clone();

        for map in maps.iter() {
            if !map.perms.contains(procfs::process::MMPermissions::EXECUTE) {
                continue;
            }
            match &map.pathname {
                procfs::process::MMapPath::Path(path) => {
                    let Ok(exe_path) = executable_path(pid, path) else {
                        // Can fail due to race-conditions
                        continue;
                    };

                    // We've seen debug info executables that get deleted in Rust applications.
                    if exe_path.to_string_lossy().contains("(deleted)") {
                        continue;
                    }

                    // There are probably other cases, but we'll handle them as we bump into them.
                    if exe_path.to_string_lossy().contains("(") {
                        warn!(
                            "absolute path ({}) contains '(', it might be special",
                            exe_path.display()
                        );
                    }

                    // We want to open the file as quickly as possible to minimise the chances of races
                    // if the file is deleted.
                    let file = match File::open(&exe_path) {
                        Ok(f) => f,
                        Err(e) => {
                            debug!("failed to open file {} due to {:?}", exe_path.display(), e);
                            // Rather than returning here, we prefer to be able to profile some
                            // parts of the binary
                            continue;
                        }
                    };

                    let object_file = match ObjectFile::new(&file) {
                        Ok(f) => f,
                        Err(e) => {
                            debug!("object_file {} failed with {}", exe_path.display(), e);
                            // Rather than returning here, we prefer to be able to profile some
                            // parts of the binary
                            continue;
                        }
                    };

                    let build_id = object_file.build_id();
                    let Ok(executable_id) = object_file.id() else {
                        info!("could not get id for object file: {}", exe_path.display());
                        continue;
                    };

                    debug!("Path {:?} executable_id 0x{}", path, executable_id);

                    // mmap'ed data is always page aligned but the load segment information might not be.
                    // As we need to account for any randomisation added by ASLR, by substracting the virtual
                    // address from the first load segment once it's been page aligned we'll get the offset
                    // at which the executable has been loaded.
                    //
                    // Note: this doesn't take into consideration the mmap'ed or load offsets.
                    let load_address = |map_start: u64, first_elf_load: &ElfLoad| {
                        let page_mask = !(page_size() - 1) as u64;
                        map_start.saturating_sub(first_elf_load.p_vaddr & page_mask)
                    };

                    let mut object_files = object_files_clone.write();
                    let Ok(elf_loads) = object_file.elf_load_segments() else {
                        warn!("no elf load segments");
                        continue;
                    };

                    let Some(first_elf_load) = elf_loads.first() else {
                        warn!("empty elf load segments");
                        continue;
                    };

                    mappings.push(ExecutableMapping {
                        executable_id,
                        build_id: Some(build_id.clone()),
                        kind: ExecutableMappingType::FileBacked,
                        start_addr: map.address.0,
                        end_addr: map.address.1,
                        offset: map.offset,
                        load_address: load_address(map.address.0, first_elf_load),
                        soft_delete: false,
                    });

                    // If the object file has debug info, add it to our store.
                    if object_file.has_debug_info() {
                        let name = match exe_path.file_name() {
                            Some(os_name) => os_name.to_string_lossy().to_string(),
                            None => "error".to_string(),
                        };
                        let res = self
                            .debug_info_manager
                            .add_if_not_present(&name, build_id, &exe_path);
                        match res {
                            Ok(_) => {
                                debug!("debuginfo add_if_not_present succeeded {:?}", res);
                            }
                            Err(e) => {
                                error!(
                                    "debuginfo add_if_not_present failed with: {}",
                                    e.root_cause()
                                );
                            }
                        }
                    } else {
                        debug!(
                            "could not find debug information for {}",
                            exe_path.display()
                        );
                    }

                    match object_files.entry(executable_id) {
                        Entry::Vacant(entry) => {
                            entry.insert(ObjectFileInfo {
                                path: exe_path,
                                elf_load_segments: elf_loads,
                                is_dyn: object_file.is_dynamic(),
                                references: 1,
                                native_unwind_info_size: None,
                                is_vdso: false,
                                runtime: object_file.runtime(),
                            });
                        }
                        Entry::Occupied(mut entry) => {
                            entry.get_mut().references += 1;
                        }
                    }
                }
                procfs::process::MMapPath::Anonymous => {
                    mappings.push(ExecutableMapping {
                        executable_id: ExecutableId(0), // Placeholder for JIT.
                        build_id: None,
                        kind: ExecutableMappingType::Anonymous,
                        start_addr: map.address.0,
                        end_addr: map.address.1,
                        offset: map.offset,
                        load_address: 0,
                        soft_delete: false,
                    });
                }
                procfs::process::MMapPath::Vdso | procfs::process::MMapPath::Vsyscall => {
                    // This could be cached, but we are not doing it yet. If we want to add caching here we need to
                    // be careful, the kernel might be upgraded since last time we ran, and that cache might not be
                    // valid anymore.

                    if let Ok((vdso_path, object_file)) = fetch_vdso_info(
                        pid,
                        map.address.0,
                        map.address.1,
                        map.offset,
                        &self.cache_dir,
                    ) {
                        let mut object_files = object_files_clone.write();
                        let Ok(executable_id) = object_file.id() else {
                            debug!("vDSO object file id failed");
                            continue;
                        };
                        let Ok(elf_load_segments) = object_file.elf_load_segments() else {
                            debug!("vDSO elf_load_segments failed");
                            continue;
                        };
                        let build_id = object_file.build_id().clone();

                        object_files.insert(
                            executable_id,
                            ObjectFileInfo {
                                path: vdso_path.clone(),
                                elf_load_segments,
                                is_dyn: object_file.is_dynamic(),
                                references: 1,
                                native_unwind_info_size: None,
                                is_vdso: true,
                                runtime: Runtime::CLike,
                            },
                        );
                        mappings.push(ExecutableMapping {
                            executable_id,
                            build_id: Some(build_id),
                            kind: ExecutableMappingType::Vdso,
                            start_addr: map.address.0,
                            end_addr: map.address.1,
                            offset: map.offset,
                            load_address: map.address.0,
                            soft_delete: false,
                        });
                    }
                }
                // Skip every other mapping we don't care about: Heap, Stack, Vsys, Vvar, etc
                _ => {}
            }
        }

        mappings.sort_by_key(|k| k.start_addr.cmp(&k.start_addr));
        let proc_info = ProcessInfo {
            status: ProcessStatus::Running,
            mappings: ExecutableMappings(mappings),
            last_used: Instant::now(),
        };
        self.procs.clone().write().insert(pid, proc_info);
        // NOTE: due to how ProcfsRace can be returned with different side effects on
        // Profiler.procs, this is where we increment the number of processes that the
        // Profiler is actually tracking
        self.new_proc_total += 1;
        self.new_proc_per_session += 1;

        // ProcfsRace #3 - This Pid has already been added to self.procs just above, but this
        // function will still return with an error if ProcfsRaceis returned for any thread
        for thread in proc.tasks().map_err(|_| AddProcessError::ProcfsRace)? {
            match thread {
                Ok(thread) => {
                    self.metadata_provider
                        .lock()
                        .unwrap()
                        .register_task(TaskKey {
                            pid,
                            tid: thread.tid,
                        });
                }
                Err(e) => {
                    warn!("failed to get thread info due to {:?}", e);
                }
            }
        }

        Ok(())
    }

    fn handle_sample(
        sample_send: &Arc<Sender<RawSample>>,
        data: &[u8],
        walltime_at_system_boot: u64,
    ) {
        match RawSample::from_bytes(data) {
            Ok(mut sample) => {
                sample.collected_at += walltime_at_system_boot;
                if let Err(e) = sample_send.send(sample) {
                    error!("failed to send sample, err={:?}", e);
                }
            }
            Err(e) => {
                error!("failed to parse sample, err={:?}", e);
            }
        }
    }

    fn handle_lost_sample(cpu: i32, count: u64) {
        error!("lost {count} samples on cpu {cpu}");
    }

    fn handle_event(sender: &Arc<Sender<Event>>, data: &[u8]) {
        let mut event = Event::default();
        plain::copy_from_bytes(&mut event, data).expect("handle event serde");
        sender.send(event).expect("handle event send");
    }

    fn handle_lost_events(cpu: i32, count: u64) {
        error!("lost {count} events on cpu {cpu}");
    }

    pub fn set_bpf_map_info(&mut self) {
        let native_unwinder_prog_id = program_PROGRAM_NATIVE_UNWINDER;
        let native_unwinder_prog_fd = self.native_unwinder.progs.dwarf_unwind.as_fd().as_raw_fd();
        let maps = &self.native_unwinder.maps;
        let programs = &maps.programs;
        programs
            .update(
                &native_unwinder_prog_id.to_le_bytes(),
                &native_unwinder_prog_fd.to_le_bytes(),
                MapFlags::ANY,
            )
            .expect("update map");
    }

    pub fn setup_perf_events(&mut self) {
        let mut perf_fds = Vec::new();
        for i in get_online_cpus().expect("get online CPUs") {
            let perf_fd = unsafe { setup_perf_event(i.try_into().unwrap(), self.sample_freq) }
                .expect("setup perf event");
            perf_fds.push(perf_fd);
        }

        for perf_fd in perf_fds {
            let prog = self
                .native_unwinder
                .object_mut()
                .progs_mut()
                .find(|prog| prog.name() == "on_event")
                .expect("get prog");
            let link = prog.attach_perf_event(perf_fd);
            self._links.push(link.expect("bpf link is present"));
        }
    }

    pub fn teardown_perf_events(&mut self) {
        self._links = vec![];
    }

    fn live_pid_count(&mut self) -> usize {
        let live_pids: Vec<Pid> = procfs::process::all_processes()
            .expect("Cannot read proc")
            .filter_map(|p| match p {
                Ok(p) => Some(p.pid()),
                Err(e) => match e {
                    procfs::ProcError::NotFound(_) => None, // pid vanished, all is well
                    procfs::ProcError::Io(_e, _path) => None, // match on path if you care
                    x => {
                        warn!("cannot read process due to error {x:?}");
                        None
                    }
                },
            })
            .collect();
        live_pids.len()
    }
}

#[cfg(test)]
mod tests {
    use crate::profiler::*;

    #[test]
    fn test_bpf_mappings_creation_and_deletion() {
        let profiler_config = ProfilerConfig::default();
        let mut native_unwinder_open_object = MaybeUninit::uninit();
        let mut skel_builder = ProfilerSkelBuilder::default();
        skel_builder.obj_builder.debug(false);
        let mut open_skel = skel_builder
            .open(&mut native_unwinder_open_object)
            .expect("open skel");

        let _map_handle = Profiler::create_unwind_info_maps(&mut open_skel);
        Profiler::setup_profiler_maps(&mut open_skel, &profiler_config);
        let native_unwinder = open_skel.load().expect("load skel");

        // add and delete bpf process works
        assert_eq!(native_unwinder.maps.exec_mappings.keys().count(), 0);
        Profiler::add_bpf_process(&native_unwinder, 0xBADFAD).unwrap();
        assert_eq!(native_unwinder.maps.exec_mappings.keys().count(), 1);
        Profiler::delete_bpf_process(&native_unwinder, 0xBADFAD).unwrap();
        assert_eq!(native_unwinder.maps.exec_mappings.keys().count(), 0);

        // add and delete bpf mappings works
        assert_eq!(native_unwinder.maps.exec_mappings.keys().count(), 0);
        Profiler::add_bpf_mappings(
            &native_unwinder,
            0xBADFAD,
            &vec![mapping_t {
                begin: 0,
                end: 0xFFFFF,
                executable_id: 0xBAD,
                load_address: 0x0,
                type_: 0,
            }],
        )
        .unwrap();
        assert_eq!(native_unwinder.maps.exec_mappings.keys().count(), 20);
        Profiler::delete_bpf_mappings(&native_unwinder, 0xBADFAD, 0, 0xFFFFF, false);
        assert_eq!(native_unwinder.maps.exec_mappings.keys().count(), 0);
    }

    #[test]
    fn test_bpf_cleanup() {
        let mut profiler = Profiler::default();
        assert_eq!(
            profiler.native_unwinder.maps.exec_mappings.keys().count(),
            0
        );
        assert_eq!(
            profiler
                .native_unwinder
                .maps
                .executable_to_page
                .keys()
                .count(),
            0
        );
        profiler.add_proc(std::process::id() as i32).unwrap();
        profiler.add_unwind_info_for_process(std::process::id() as i32);

        assert!(profiler.native_unwinder.maps.exec_mappings.keys().count() > 2);
        assert!(
            profiler
                .native_unwinder
                .maps
                .executable_to_page
                .keys()
                .count()
                > 2
        );
        profiler.handle_process_exit(std::process::id() as i32, false);
        assert!(profiler.native_unwinder.maps.outer_map.keys().count() > 0);
        assert!(profiler.native_unwinder.maps.exec_mappings.keys().count() > 0);
        // It's been marked as Exited, but hasn't been removed yet
        assert!(profiler.procs.read().keys().count() == 1);
        assert!(profiler.procs.read().values().next().unwrap().status == ProcessStatus::Exited);
        assert!(
            profiler
                .native_unwinder
                .maps
                .executable_to_page
                .keys()
                .count()
                > 0
        );
    }
}<|MERGE_RESOLUTION|>--- conflicted
+++ resolved
@@ -897,12 +897,18 @@
                                     // - How many mappings per PID (mappings_by_pid HashMap)
                                     let mut mappings_by_pid: HashMap<u32, u32> = HashMap::new();
                                     let mut mappings_to_delete: Vec<_> = vec![];
-                                    for key in self.native_unwinder.maps.exec_mappings.keys() {
-                                        let found_pid = exec_mappings_key::from_bytes(&key).pid;
-                                        let summarized_addr = exec_mappings_key::from_bytes(&key).data;
-                                        let prefix_len = exec_mappings_key::from_bytes(&key).prefix_len;
+                                    for byte_key in self.native_unwinder.maps.exec_mappings.keys() {
+                                        let typed_key_result = exec_mappings_key::from_bytes(&byte_key);
+                                        if let Err(from_bytes_err) = typed_key_result {
+                                            warn!("Unable to extract fields from exec_mappings_key: {:?}", from_bytes_err);
+                                            continue;
+                                        }
+                                        let typed_key = typed_key_result.unwrap();
+                                        let found_pid = typed_key.pid;
+                                        let summarized_addr = typed_key.data;
+                                        let prefix_len = typed_key.prefix_len;
                                         if found_pid == pid.try_into().unwrap() {
-                                            mappings_to_delete.push(key);
+                                            mappings_to_delete.push(byte_key);
                                             mappings_by_pid
                                                 .entry(pid.try_into().unwrap())
                                                 .and_modify(|count| *count += 1)
@@ -1046,16 +1052,17 @@
             .maps
             .exec_mappings
             .keys()
-            .map(|key| exec_mappings_key::from_bytes(&key).pid)
+            // TODO: Get rid of the unwrap for the Result
+            .map(|key| exec_mappings_key::from_bytes(&key).unwrap().pid)
             .unique()
             .collect();
         info!("There are {} PIDs with mappings", pids_with_mappings.len());
         // - How many mappings per PID (mappings_by_pid HashMap)
         let mut mappings_by_pid: HashMap<u32, u32> = HashMap::new();
         for key in self.native_unwinder.maps.exec_mappings.keys() {
-            let pid = exec_mappings_key::from_bytes(&key).pid;
+            let pid = exec_mappings_key::from_bytes(&key).unwrap().pid;
             mappings_by_pid
-                .entry(pid)
+                .entry(pid.try_into().unwrap())
                 .and_modify(|count| *count += 1)
                 .or_insert(1);
         }
@@ -1974,17 +1981,10 @@
 
         let mut to_evict = None;
         if should_evict {
-<<<<<<< HEAD
-            // Make sure we never pick PID 0 (the kernel) as a victim
-            let victim = running_procs
-                .sorted_by(|a, b| a.1.last_used.cmp(&b.1.last_used))
-                .find(|e| *e.0 != 0);
-=======
             // Make sure we never pick KERNEL_PID as an eviction victim
             let victim = running_procs
                 .sorted_by(|a, b| a.1.last_used.cmp(&b.1.last_used))
                 .find(|e| *e.0 != KERNEL_PID);
->>>>>>> 26cf1f4a
 
             if let Some((pid, _)) = victim {
                 to_evict = Some(*pid);
